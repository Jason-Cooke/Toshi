--- conflicted
+++ resolved
@@ -11,7 +11,6 @@
 
 impl SearchResults {
     pub fn new(docs: Vec<ScoredDoc>) -> Self {
-<<<<<<< HEAD
         Self {
             hits: docs.len(),
             docs,
@@ -25,9 +24,6 @@
             docs,
             aggregate: Some(aggregate),
         }
-=======
-        SearchResults { hits: docs.len(), docs }
->>>>>>> 5d2f9e07
     }
 }
 
